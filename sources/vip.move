--- conflicted
+++ resolved
@@ -297,11 +297,7 @@
                 pool_split_ratio: bigdecimal::from_ratio_u64(
                     DEFAULT_POOL_SPLIT_RATIO, 10
                 ),
-<<<<<<< HEAD
-                agent_data: AgentData { agent, api_uri },
-=======
                 agent_data: AgentData { agent: agent, api_uri: api },
->>>>>>> e32fb95c
                 maximum_tvl_ratio: bigdecimal::from_ratio_u64(
                     DEFAULT_MAXIMUM_TVL_RATIO, 10
                 ),
@@ -497,22 +493,7 @@
                 stakelisted_amount
             );
 
-<<<<<<< HEAD
-        let (_, curr_time) = block::get_block_info();
-        let release_time =
-            if (option::is_some(&release_time_option)) {
-                assert!(
-                    *option::borrow(&release_time_option) - curr_time
-                        >= module_store.minimum_lock_staking_period,
-                    error::invalid_argument(EINVALID_LOCK_STKAING_PERIOD)
-                );
-                *option::borrow(&release_time_option)
-            } else {
-                curr_time + module_store.minimum_lock_staking_period
-            };
-=======
         let release_time = get_release_time(module_store, release_time_option);
->>>>>>> e32fb95c
 
         let pair = object::convert<Metadata, dex::Config>(lp_metadata);
         let esinit_metadata = fungible_asset::asset_metadata(&esinit);
@@ -531,8 +512,6 @@
 
         let liquidity = dex::provide_liquidity(pair, coin_a, coin_b, min_liquidity);
         lock_staking::delegate_internal(account, liquidity, release_time, validator);
-<<<<<<< HEAD
-=======
     }
 
     fun stableswap_lock_stake(
@@ -638,7 +617,6 @@
         );
 
         esinit
->>>>>>> e32fb95c
     }
 
     fun calc_operator_and_user_reward_amount(
@@ -1797,31 +1775,6 @@
         stakelisted_amount: u64,
         lock_stake_period: Option<u64>
     ) acquires ModuleStore {
-<<<<<<< HEAD
-        let account_addr = signer::address_of(account);
-
-        assert!(
-            vector::length(&esinit_amount) == vector::length(&stage),
-            error::invalid_argument(EINVALID_BATCH_ARGUMENT)
-        );
-
-        let esinit_metadata = vault::reward_metadata();
-        let esinit = fungible_asset::zero(esinit_metadata);
-
-        vector::enumerate_ref(
-            &stage,
-            |i, s| {
-                check_lock_stakable(account_addr, bridge_id, version, *s);
-                let amount = *vector::borrow(&esinit_amount, i);
-                let withdrawn_asset =
-                    vesting::withdraw_vesting(
-                        account_addr, bridge_id, version, *s, amount
-                    );
-
-                fungible_asset::merge(&mut esinit, withdrawn_asset);
-            }
-        );
-=======
         let esinit =
             withdraw_esinit_for_lock_stake(
                 account,
@@ -1830,7 +1783,6 @@
                 stage,
                 esinit_amount
             );
->>>>>>> e32fb95c
 
         lock_stake(
             account,
@@ -1841,8 +1793,6 @@
             stakelisted_metadata,
             stakelisted_amount,
             lock_stake_period
-<<<<<<< HEAD
-=======
         );
     }
 
@@ -1873,7 +1823,6 @@
             validator,
             esinit,
             lock_stake_period
->>>>>>> e32fb95c
         );
     }
 
